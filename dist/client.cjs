var __create = Object.create;
var __defProp = Object.defineProperty;
var __getOwnPropDesc = Object.getOwnPropertyDescriptor;
var __getOwnPropNames = Object.getOwnPropertyNames;
var __getProtoOf = Object.getPrototypeOf;
var __hasOwnProp = Object.prototype.hasOwnProperty;
var __export = (target, all) => {
  for (var name in all)
    __defProp(target, name, { get: all[name], enumerable: true });
};
var __copyProps = (to, from, except, desc) => {
  if (from && typeof from === "object" || typeof from === "function") {
    for (let key of __getOwnPropNames(from))
      if (!__hasOwnProp.call(to, key) && key !== except)
        __defProp(to, key, { get: () => from[key], enumerable: !(desc = __getOwnPropDesc(from, key)) || desc.enumerable });
  }
  return to;
};
var __toESM = (mod, isNodeMode, target) => (target = mod != null ? __create(__getProtoOf(mod)) : {}, __copyProps(
  // If the importer is in node compatibility mode or this is not an ESM
  // file that has been converted to a CommonJS file using a Babel-
  // compatible transform (i.e. "__esModule" has not been set), then set
  // "default" to the CommonJS "module.exports" for node compatibility.
  isNodeMode || !mod || !mod.__esModule ? __defProp(target, "default", { value: mod, enumerable: true }) : target,
  mod
));
var __toCommonJS = (mod) => __copyProps(__defProp({}, "__esModule", { value: true }), mod);

// src/client.js
var client_exports = {};
__export(client_exports, {
  default: () => PubSubApiClient
});
module.exports = __toCommonJS(client_exports);
var import_crypto2 = __toESM(require("crypto"), 1);
var import_fs2 = __toESM(require("fs"), 1);
var import_url = require("url");
var import_avro_js3 = __toESM(require("avro-js"), 1);
var import_certifi = __toESM(require("certifi"), 1);
var import_grpc_js = __toESM(require("@grpc/grpc-js"), 1);
var import_proto_loader = __toESM(require("@grpc/proto-loader"), 1);

// src/utils/eventParseError.js
var EventParseError = class extends Error {
  /**
   * The cause of the error.
   * @type {Error}
   * @public
   */
  cause;
  /**
   * The replay ID of the event at the origin of the error.
   * Could be undefined if we're not able to extract it from the event data.
   * @type {number}
   * @public
   */
  replayId;
  /**
   * The un-parsed event data at the origin of the error.
   * @type {Object}
   * @public
   */
  event;
  /**
   * The latest replay ID that was received before the error.
   * There could be more than one event between the replay ID and the event causing the error if the events were processed in batch.
   * @type {number}
   * @public
   */
  latestReplayId;
  /**
   * Builds a new ParseError error.
   * @param {string} message The error message.
   * @param {Error} cause The cause of the error.
   * @param {number} replayId The replay ID of the event at the origin of the error.
   * Could be undefined if we're not able to extract it from the event data.
   * @param {Object} event The un-parsed event data at the origin of the error.
   * @param {number} latestReplayId The latest replay ID that was received before the error.
   * @protected
   */
  constructor(message, cause, replayId, event, latestReplayId) {
    super(message);
    this.cause = cause;
    this.replayId = replayId;
    this.event = event;
    this.latestReplayId = latestReplayId;
  }
};

// src/utils/pubSubEventEmitter.js
var import_events = require("events");
var PubSubEventEmitter = class extends import_events.EventEmitter {
  #topicName;
  #requestedEventCount;
  #receivedEventCount;
  #latestReplayId;
  /**
   * Create a new EventEmitter for Pub/Sub API events
   * @param {string} topicName
   * @param {number} requestedEventCount
   * @protected
   */
  constructor(topicName, requestedEventCount) {
    super();
    this.#topicName = topicName;
    this.#requestedEventCount = requestedEventCount;
    this.#receivedEventCount = 0;
    this.#latestReplayId = null;
  }
  emit(eventName, args) {
    if (eventName === "data") {
      this.#receivedEventCount++;
      this.#latestReplayId = args.replayId;
    }
    return super.emit(eventName, args);
  }
  /**
   * Returns the number of events that were requested when subscribing.
   * @returns {number} the number of events that were requested
   */
  getRequestedEventCount() {
    return this.#requestedEventCount;
  }
  /**
   * Returns the number of events that were received since subscribing.
   * @returns {number} the number of events that were received
   */
  getReceivedEventCount() {
    return this.#receivedEventCount;
  }
  /**
   * Returns the topic name for this subscription.
   * @returns {string} the topic name
   */
  getTopicName() {
    return this.#topicName;
  }
  /**
   * Returns the replay ID of the last processed event or null if no event was processed yet.
   * @return {number} replay ID
   */
  getLatestReplayId() {
    return this.#latestReplayId;
  }
  /**
   * @protected
   * Resets the requested/received event counts.
   * This method should only be be used internally by the client when it resubscribes.
   * @param {number} newRequestedEventCount
   */
  _resetEventCount(newRequestedEventCount) {
    this.#requestedEventCount = newRequestedEventCount;
    this.#receivedEventCount = 0;
  }
};

// src/utils/avroHelper.js
var import_avro_js = __toESM(require("avro-js"), 1);
var CustomLongAvroType = import_avro_js.default.types.LongType.using({
  fromBuffer: (buf) => {
    const big = buf.readBigInt64LE();
    if (big < Number.MIN_SAFE_INTEGER || big > Number.MAX_SAFE_INTEGER) {
      return big;
    }
    return Number(BigInt.asIntN(64, big));
  },
  toBuffer: (n) => {
    const buf = Buffer.allocUnsafe(8);
    if (n instanceof BigInt) {
      buf.writeBigInt64LE(n);
    } else {
      buf.writeBigInt64LE(BigInt(n));
    }
    return buf;
  },
  fromJSON: BigInt,
  toJSON: Number,
  isValid: (n) => {
    const type = typeof n;
    return type === "number" && n % 1 === 0 || type === "bigint";
  },
  compare: (n1, n2) => {
    return n1 === n2 ? 0 : n1 < n2 ? -1 : 1;
  }
});

// src/utils/configuration.js
var dotenv = __toESM(require("dotenv"), 1);
var import_fs = __toESM(require("fs"), 1);
var AUTH_USER_SUPPLIED = "user-supplied";
var AUTH_USERNAME_PASSWORD = "username-password";
var AUTH_OAUTH_CLIENT_CREDENTIALS = "oauth-client-credentials";
var AUTH_OAUTH_JWT_BEARER = "oauth-jwt-bearer";
var Configuration = class _Configuration {
  static load() {
    dotenv.config();
    _Configuration.#checkMandatoryVariables([
      "SALESFORCE_AUTH_TYPE",
      "PUB_SUB_ENDPOINT"
    ]);
    if (_Configuration.isUsernamePasswordAuth()) {
      _Configuration.#checkMandatoryVariables([
        "SALESFORCE_LOGIN_URL",
        "SALESFORCE_USERNAME",
        "SALESFORCE_PASSWORD"
      ]);
    } else if (_Configuration.isOAuthClientCredentialsAuth()) {
      _Configuration.#checkMandatoryVariables([
        "SALESFORCE_LOGIN_URL",
        "SALESFORCE_CLIENT_ID",
        "SALESFORCE_CLIENT_SECRET"
      ]);
    } else if (_Configuration.isOAuthJwtBearerAuth()) {
      _Configuration.#checkMandatoryVariables([
        "SALESFORCE_LOGIN_URL",
        "SALESFORCE_CLIENT_ID",
        "SALESFORCE_USERNAME",
        "SALESFORCE_PRIVATE_KEY_FILE"
      ]);
      _Configuration.getSfPrivateKey();
    } else if (!_Configuration.isUserSuppliedAuth()) {
      throw new Error(
        `Invalid value for SALESFORCE_AUTH_TYPE environment variable: ${_Configuration.getAuthType()}`
      );
    }
  }
  static getAuthType() {
    return process.env.SALESFORCE_AUTH_TYPE;
  }
  static getSfLoginUrl() {
    return process.env.SALESFORCE_LOGIN_URL;
  }
  static getSfUsername() {
    return process.env.SALESFORCE_USERNAME;
  }
  static getSfSecuredPassword() {
    if (process.env.SALESFORCE_TOKEN) {
      return process.env.SALESFORCE_PASSWORD + process.env.SALESFORCE_TOKEN;
    }
    return process.env.SALESFORCE_PASSWORD;
  }
  static getSfClientId() {
    return process.env.SALESFORCE_CLIENT_ID;
  }
  static getSfClientSecret() {
    return process.env.SALESFORCE_CLIENT_SECRET;
  }
  static getSfPrivateKey() {
    try {
      const keyPath = process.env.SALESFORCE_PRIVATE_KEY_FILE;
      return import_fs.default.readFileSync(keyPath, "utf8");
    } catch (error) {
      throw new Error("Failed to load private key file", {
        cause: error
      });
    }
  }
  static getPubSubEndpoint() {
    return process.env.PUB_SUB_ENDPOINT;
  }
  static isUserSuppliedAuth() {
    return _Configuration.getAuthType() === AUTH_USER_SUPPLIED;
  }
  static isUsernamePasswordAuth() {
    return _Configuration.getAuthType() === AUTH_USERNAME_PASSWORD;
  }
  static isOAuthClientCredentialsAuth() {
    return _Configuration.getAuthType() === AUTH_OAUTH_CLIENT_CREDENTIALS;
  }
  static isOAuthJwtBearerAuth() {
    return _Configuration.getAuthType() === AUTH_OAUTH_JWT_BEARER;
  }
  static #checkMandatoryVariables(varNames) {
    varNames.forEach((varName) => {
      if (!process.env[varName]) {
        throw new Error(`Missing ${varName} environment variable`);
      }
    });
  }
};

<<<<<<< HEAD
// src/eventParser.js
var import_avro_js = __toESM(require("avro-js"), 1);


// Long type support (by just implementing it as 32 bit, we know: information could get lost!)
var longtypedef = {
  fromBuffer: (buf) => buf.readInt32BE(0), // Read as a 32-bit integer
  toBuffer: (n) => {
    const buf = Buffer.alloc(4); // Create a 4-byte buffer for a 32-bit integer
    buf.writeInt32BE(n, 0); // Write the integer to the buffer
    return buf;
  },
  fromJSON: function(n) { return parseInt(n, 10); }, // Parse the string to an integer
  toJSON: function(n) { return n; }, // Return the integer as is
  isValid: (n) => typeof n == 'number', // Check for number type
  compare: (n1, n2) => { return n1 === n2 ? 0 : (n1 < n2 ? -1 : 1); }
};
const longType = import_avro_js.types.LongType.using(longtypedef);

=======
// src/utils/eventParser.js
var import_avro_js2 = __toESM(require("avro-js"), 1);
>>>>>>> 43bf1e86
function parseEvent(schema, event) {
  const allFields = schema.type.getFields();
  const replayId = decodeReplayId(event.replayId);
  const payload = schema.type.fromBuffer(event.event.payload);
  if (payload.ChangeEventHeader) {
    try {
      payload.ChangeEventHeader.nulledFields = parseFieldBitmaps(
        allFields,
        payload.ChangeEventHeader.nulledFields
      );
    } catch (error) {
      throw new Error("Failed to parse nulledFields", { cause: error });
    }
    try {
      payload.ChangeEventHeader.diffFields = parseFieldBitmaps(
        allFields,
        payload.ChangeEventHeader.diffFields
      );
    } catch (error) {
      throw new Error("Failed to parse diffFields", { cause: error });
    }
    try {
      payload.ChangeEventHeader.changedFields = parseFieldBitmaps(
        allFields,
        payload.ChangeEventHeader.changedFields
      );
    } catch (error) {
      throw new Error("Failed to parse changedFields", { cause: error });
    }
  }
  flattenSinglePropertyObjects(payload);
  return {
    replayId,
    payload
  };
}
function flattenSinglePropertyObjects(theObject) {
  Object.entries(theObject).forEach(([key, value]) => {
    if (key !== "ChangeEventHeader" && value && typeof value === "object") {
      const subKeys = Object.keys(value);
      if (subKeys.length === 1) {
        const subValue = value[subKeys[0]];
        theObject[key] = subValue;
        if (subValue && typeof subValue === "object") {
          flattenSinglePropertyObjects(theObject[key]);
        }
      }
    }
  });
}
function parseFieldBitmaps(allFields, fieldBitmapsAsHex) {
  if (fieldBitmapsAsHex.length === 0) {
    return [];
  }
  let fieldNames = [];
  if (fieldBitmapsAsHex[0].startsWith("0x")) {
    fieldNames = getFieldNamesFromBitmap(allFields, fieldBitmapsAsHex[0]);
  }
  if (fieldBitmapsAsHex.length > 1 && fieldBitmapsAsHex[fieldBitmapsAsHex.length - 1].indexOf("-") !== -1) {
    fieldBitmapsAsHex.forEach((fieldBitmapAsHex) => {
      const bitmapMapStrings = fieldBitmapAsHex.split("-");
      if (bitmapMapStrings.length >= 2) {
        const parentField = allFields[parseInt(bitmapMapStrings[0], 10)];
        const childFields = getChildFields(parentField);
        const childFieldNames = getFieldNamesFromBitmap(
          childFields,
          bitmapMapStrings[1]
        );
        fieldNames = fieldNames.concat(
          childFieldNames.map(
            (fieldName) => `${parentField._name}.${fieldName}`
          )
        );
      }
    });
  }
  return fieldNames;
}
function getChildFields(parentField) {
  const types = parentField._type.getTypes();
  let fields = [];
  types.forEach((type) => {
    if (type instanceof import_avro_js2.default.types.RecordType) {
      fields = fields.concat(type.getFields());
    }
  });
  return fields;
}
function getFieldNamesFromBitmap(fields, fieldBitmapAsHex) {
  let binValue = hexToBin(fieldBitmapAsHex);
  binValue = binValue.split("").reverse().join("");
  const fieldNames = [];
  for (let i = 0; i < binValue.length && i < fields.length; i++) {
    if (binValue[i] === "1") {
      fieldNames.push(fields[i].getName());
    }
  }
  return fieldNames;
}
function decodeReplayId(encodedReplayId) {
  return Number(encodedReplayId.readBigUInt64BE());
}
function encodeReplayId(replayId) {
  const buf = Buffer.allocUnsafe(8);
  buf.writeBigUInt64BE(BigInt(replayId), 0);
  return buf;
}
function hexToBin(hex) {
  let bin = hex.substring(2);
  bin = bin.replaceAll("0", "0000");
  bin = bin.replaceAll("1", "0001");
  bin = bin.replaceAll("2", "0010");
  bin = bin.replaceAll("3", "0011");
  bin = bin.replaceAll("4", "0100");
  bin = bin.replaceAll("5", "0101");
  bin = bin.replaceAll("6", "0110");
  bin = bin.replaceAll("7", "0111");
  bin = bin.replaceAll("8", "1000");
  bin = bin.replaceAll("9", "1001");
  bin = bin.replaceAll("A", "1010");
  bin = bin.replaceAll("B", "1011");
  bin = bin.replaceAll("C", "1100");
  bin = bin.replaceAll("D", "1101");
  bin = bin.replaceAll("E", "1110");
  bin = bin.replaceAll("F", "1111");
  return bin;
}

// src/utils/auth.js
var import_crypto = __toESM(require("crypto"), 1);
var import_jsforce = __toESM(require("jsforce"), 1);
var import_undici = require("undici");
var SalesforceAuth = class _SalesforceAuth {
  /**
   * Authenticates with the auth mode specified in configuration
   * @returns {ConnectionMetadata}
   */
  static async authenticate() {
    if (Configuration.isUsernamePasswordAuth()) {
      return _SalesforceAuth.#authWithUsernamePassword();
    } else if (Configuration.isOAuthClientCredentialsAuth()) {
      return _SalesforceAuth.#authWithOAuthClientCredentials();
    } else if (Configuration.isOAuthJwtBearerAuth()) {
      return _SalesforceAuth.#authWithJwtBearer();
    } else {
      throw new Error("Unsupported authentication mode.");
    }
  }
  /**
   * Authenticates with the username/password flow
   * @returns {ConnectionMetadata}
   */
  static async #authWithUsernamePassword() {
    const sfConnection = new import_jsforce.default.Connection({
      loginUrl: Configuration.getSfLoginUrl()
    });
    await sfConnection.login(
      Configuration.getSfUsername(),
      Configuration.getSfSecuredPassword()
    );
    return {
      accessToken: sfConnection.accessToken,
      instanceUrl: sfConnection.instanceUrl,
      organizationId: sfConnection.userInfo.organizationId,
      username: Configuration.getSfUsername()
    };
  }
  /**
   * Authenticates with the OAuth 2.0 client credentials flow
   * @returns {ConnectionMetadata}
   */
  static async #authWithOAuthClientCredentials() {
    const params = new URLSearchParams();
    params.append("grant_type", "client_credentials");
    params.append("client_id", Configuration.getSfClientId());
    params.append("client_secret", Configuration.getSfClientSecret());
    return _SalesforceAuth.#authWithOAuth(params.toString());
  }
  /**
   * Authenticates with the OAuth 2.0 JWT bearer flow
   * @returns {ConnectionMetadata}
   */
  static async #authWithJwtBearer() {
    const header = JSON.stringify({ alg: "RS256" });
    const claims = JSON.stringify({
      iss: Configuration.getSfClientId(),
      sub: Configuration.getSfUsername(),
      aud: Configuration.getSfLoginUrl(),
      exp: Math.floor(Date.now() / 1e3) + 60 * 5
    });
    let token = `${base64url(header)}.${base64url(claims)}`;
    const sign = import_crypto.default.createSign("RSA-SHA256");
    sign.update(token);
    sign.end();
    token += `.${base64url(sign.sign(Configuration.getSfPrivateKey()))}`;
    const body = `grant_type=urn:ietf:params:oauth:grant-type:jwt-bearer&assertion=${token}`;
    return _SalesforceAuth.#authWithOAuth(body);
  }
  /**
   * Generic OAuth 2.0 connect method
   * @param {string} body URL encoded body
   * @returns {ConnectionMetadata} connection metadata
   */
  static async #authWithOAuth(body) {
    const loginResponse = await (0, import_undici.fetch)(
      `${Configuration.getSfLoginUrl()}/services/oauth2/token`,
      {
        method: "post",
        headers: {
          "Content-Type": "application/x-www-form-urlencoded"
        },
        body
      }
    );
    if (loginResponse.status !== 200) {
      throw new Error(
        `Authentication error: HTTP ${loginResponse.status} - ${await loginResponse.text()}`
      );
    }
    const { access_token, instance_url } = await loginResponse.json();
    const userInfoResponse = await (0, import_undici.fetch)(
      `${Configuration.getSfLoginUrl()}/services/oauth2/userinfo`,
      {
        headers: { authorization: `Bearer ${access_token}` }
      }
    );
    if (userInfoResponse.status !== 200) {
      throw new Error(
        `Failed to retrieve user info: HTTP ${userInfoResponse.status} - ${await userInfoResponse.text()}`
      );
    }
    const { organization_id, preferred_username } = await userInfoResponse.json();
    return {
      accessToken: access_token,
      instanceUrl: instance_url,
      organizationId: organization_id,
      username: preferred_username
    };
  }
};
function base64url(input) {
  const buf = Buffer.from(input, "utf8");
  return buf.toString("base64url");
}

// src/client.js
var MAX_EVENT_BATCH_SIZE = 100;
var PubSubApiClient = class {
  /**
   * gRPC client
   * @type {Object}
   */
  #client;
  /**
   * Map of schemas indexed by topic name
   * @type {Map<string,Schema>}
   */
  #schemaChache;
  /**
   * Map of subscribitions indexed by topic name
   * @type {Map<string,Object>}
   */
  #subscriptions;
  #logger;
  /**
   * Builds a new Pub/Sub API client
   * @param {Logger} [logger] an optional custom logger. The client uses the console if no value is supplied.
   */
  constructor(logger = console) {
    this.#logger = logger;
    this.#schemaChache = /* @__PURE__ */ new Map();
    this.#subscriptions = /* @__PURE__ */ new Map();
    try {
      Configuration.load();
    } catch (error) {
      this.#logger.error(error);
      throw new Error("Failed to initialize Pub/Sub API client", {
        cause: error
      });
    }
  }
  /**
   * Authenticates with Salesforce then, connects to the Pub/Sub API.
   * @returns {Promise<void>} Promise that resolves once the connection is established
   * @memberof PubSubApiClient.prototype
   */
  async connect() {
    if (Configuration.isUserSuppliedAuth()) {
      throw new Error(
        'You selected user-supplied authentication mode so you cannot use the "connect()" method. Use "connectWithAuth(...)" instead.'
      );
    }
    let conMetadata;
    try {
      conMetadata = await SalesforceAuth.authenticate();
      this.#logger.info(
        `Connected to Salesforce org ${conMetadata.instanceUrl} as ${conMetadata.username}`
      );
    } catch (error) {
      throw new Error("Failed to authenticate with Salesforce", {
        cause: error
      });
    }
    return this.#connectToPubSubApi(conMetadata);
  }
  /**
   * Connects to the Pub/Sub API with user-supplied authentication.
   * @param {string} accessToken Salesforce access token
   * @param {string} instanceUrl Salesforce instance URL
   * @param {string} [organizationId] optional organization ID. If you don't provide one, we'll attempt to parse it from the accessToken.
   * @returns {Promise<void>} Promise that resolves once the connection is established
   * @memberof PubSubApiClient.prototype
   */
  async connectWithAuth(accessToken, instanceUrl, organizationId) {
    if (!instanceUrl || !instanceUrl.startsWith("https://")) {
      throw new Error(
        `Invalid Salesforce Instance URL format supplied: ${instanceUrl}`
      );
    }
    let validOrganizationId = organizationId;
    if (!organizationId) {
      try {
        validOrganizationId = accessToken.split("!").at(0);
      } catch (error) {
        throw new Error(
          "Unable to parse organizationId from given access token",
          {
            cause: error
          }
        );
      }
    }
    if (validOrganizationId.length !== 15 && validOrganizationId.length !== 18) {
      throw new Error(
        `Invalid Salesforce Org ID format supplied: ${validOrganizationId}`
      );
    }
    return this.#connectToPubSubApi({
      accessToken,
      instanceUrl,
      organizationId: validOrganizationId
    });
  }
  /**
   * Connects to the Pub/Sub API.
   * @param {import('./auth.js').ConnectionMetadata} conMetadata
   * @returns {Promise<void>} Promise that resolves once the connection is established
   */
  async #connectToPubSubApi(conMetadata) {
    try {
      const rootCert = import_fs2.default.readFileSync(import_certifi.default);
      const protoFilePath = (0, import_url.fileURLToPath)(
        new URL("./pubsub_api-961def31.proto?hash=961def31", "file://" + __filename)
      );
      const packageDef = import_proto_loader.default.loadSync(protoFilePath, {});
      const grpcObj = import_grpc_js.default.loadPackageDefinition(packageDef);
      const sfdcPackage = grpcObj.eventbus.v1;
      const metaCallback = (_params, callback) => {
        const meta = new import_grpc_js.default.Metadata();
        meta.add("accesstoken", conMetadata.accessToken);
        meta.add("instanceurl", conMetadata.instanceUrl);
        meta.add("tenantid", conMetadata.organizationId);
        callback(null, meta);
      };
      const callCreds = import_grpc_js.default.credentials.createFromMetadataGenerator(metaCallback);
      const combCreds = import_grpc_js.default.credentials.combineChannelCredentials(
        import_grpc_js.default.credentials.createSsl(rootCert),
        callCreds
      );
      this.#client = new sfdcPackage.PubSub(
        Configuration.getPubSubEndpoint(),
        combCreds
      );
      this.#logger.info(
        `Connected to Pub/Sub API endpoint ${Configuration.getPubSubEndpoint()}`
      );
    } catch (error) {
      throw new Error("Failed to connect to Pub/Sub API", {
        cause: error
      });
    }
  }
  /**
   * Subscribes to a topic and retrieves all past events in retention window.
   * @param {string} topicName name of the topic that we're subscribing to
   * @param {number} [numRequested] optional number of events requested. If not supplied or null, the client keeps the subscription alive forever.
   * @returns {Promise<EventEmitter>} Promise that holds an emitter that allows you to listen to received events and stream lifecycle events
   * @memberof PubSubApiClient.prototype
   */
  async subscribeFromEarliestEvent(topicName, numRequested = null) {
    return this.#subscribe({
      topicName,
      numRequested,
      replayPreset: 1
    });
  }
  /**
   * Subscribes to a topic and retrieves past events starting from a replay ID.
   * @param {string} topicName name of the topic that we're subscribing to
   * @param {number} numRequested number of events requested. If null, the client keeps the subscription alive forever.
   * @param {number} replayId replay ID
   * @returns {Promise<EventEmitter>} Promise that holds an emitter that allows you to listen to received events and stream lifecycle events
   * @memberof PubSubApiClient.prototype
   */
  async subscribeFromReplayId(topicName, numRequested, replayId) {
    return this.#subscribe({
      topicName,
      numRequested,
      replayPreset: 2,
      replayId: encodeReplayId(replayId)
    });
  }
  /**
   * Subscribes to a topic.
   * @param {string} topicName name of the topic that we're subscribing to
   * @param {number} [numRequested] optional number of events requested. If not supplied or null, the client keeps the subscription alive forever.
   * @returns {Promise<EventEmitter>} Promise that holds an emitter that allows you to listen to received events and stream lifecycle events
   * @memberof PubSubApiClient.prototype
   */
  async subscribe(topicName, numRequested = null) {
    return this.#subscribe({
      topicName,
      numRequested
    });
  }
  /**
   * Subscribes to a topic using the gRPC client and an event schema
   * @param {object} subscribeRequest subscription request
   * @return {PubSubEventEmitter} emitter that allows you to listen to received events and stream lifecycle events
   */
  async #subscribe(subscribeRequest) {
    let { topicName, numRequested } = subscribeRequest;
    try {
      let isInfiniteEventRequest = false;
      if (numRequested === null) {
        isInfiniteEventRequest = true;
        subscribeRequest.numRequested = numRequested = MAX_EVENT_BATCH_SIZE;
      } else {
        if (typeof numRequested !== "number") {
          throw new Error(
            `Expected a number type for number of requested events but got ${typeof numRequested}`
          );
        }
        if (!Number.isSafeInteger(numRequested) || numRequested < 1) {
          throw new Error(
            `Expected an integer greater than 1 for number of requested events but got ${numRequested}`
          );
        }
        if (numRequested > MAX_EVENT_BATCH_SIZE) {
          this.#logger.warn(
            `The number of requested events for ${topicName} exceeds max event batch size (${MAX_EVENT_BATCH_SIZE}).`
          );
        }
      }
      if (!this.#client) {
        throw new Error("Pub/Sub API client is not connected.");
      }
      let subscription = this.#subscriptions.get(topicName);
      if (!subscription) {
        subscription = this.#client.Subscribe();
        this.#subscriptions.set(topicName, subscription);
      }
      subscription.write(subscribeRequest);
      this.#logger.info(
        `Subscribe request sent for ${numRequested} events from ${topicName}...`
      );
      const eventEmitter = new PubSubEventEmitter(
        topicName,
        numRequested
      );
      subscription.on("data", (data) => {
        const latestReplayId = decodeReplayId(data.latestReplayId);
        if (data.events) {
          this.#logger.info(
            `Received ${data.events.length} events, latest replay ID: ${latestReplayId}`
          );
          data.events.forEach(async (event) => {
            try {
              let schema = await this.#getEventSchema(topicName);
              if (schema.id !== event.event.schemaId) {
                this.#logger.info(
                  `Event schema changed (${schema.id} != ${event.event.schemaId}), reloading: ${topicName}`
                );
                this.#schemaChache.delete(topicName);
                schema = await this.#getEventSchema(topicName);
              }
              const parsedEvent = parseEvent(schema, event);
              this.#logger.debug(parsedEvent);
              eventEmitter.emit("data", parsedEvent);
            } catch (error) {
              let replayId;
              try {
                replayId = decodeReplayId(event.replayId);
              } catch (error2) {
              }
              const message = replayId ? `Failed to parse event with replay ID ${replayId}` : `Failed to parse event with unknown replay ID (latest replay ID was ${latestReplayId})`;
              const parseError = new EventParseError(
                message,
                error,
                replayId,
                event,
                latestReplayId
              );
              eventEmitter.emit("error", parseError);
              this.#logger.error(parseError);
            }
            if (eventEmitter.getReceivedEventCount() === eventEmitter.getRequestedEventCount()) {
              if (isInfiniteEventRequest) {
                this.requestAdditionalEvents(
                  eventEmitter,
                  MAX_EVENT_BATCH_SIZE
                );
              } else {
                eventEmitter.emit("lastevent");
              }
            }
          });
        } else {
          this.#logger.debug(
            `Received keepalive message. Latest replay ID: ${latestReplayId}`
          );
          data.latestReplayId = latestReplayId;
          eventEmitter.emit("keepalive", data);
        }
      });
      subscription.on("end", () => {
        this.#subscriptions.delete(topicName);
        this.#logger.info("gRPC stream ended");
        eventEmitter.emit("end");
      });
      subscription.on("error", (error) => {
        this.#logger.error(
          `gRPC stream error: ${JSON.stringify(error)}`
        );
        eventEmitter.emit("error", error);
      });
      subscription.on("status", (status) => {
        this.#logger.info(
          `gRPC stream status: ${JSON.stringify(status)}`
        );
        eventEmitter.emit("status", status);
      });
      return eventEmitter;
    } catch (error) {
      throw new Error(
        `Failed to subscribe to events for topic ${topicName}`,
        { cause: error }
      );
    }
  }
  /**
   * Request additional events on an existing subscription.
   * @param {PubSubEventEmitter} eventEmitter event emitter that was obtained in the first subscribe call
   * @param {number} numRequested number of events requested.
   */
  async requestAdditionalEvents(eventEmitter, numRequested) {
    const topicName = eventEmitter.getTopicName();
    const subscription = this.#subscriptions.get(topicName);
    if (!subscription) {
      throw new Error(
        `Failed to request additional events for topic ${topicName}, no active subscription found.`
      );
    }
    eventEmitter._resetEventCount(numRequested);
    subscription.write({
      topicName,
      numRequested
    });
    this.#logger.debug(
      `Resubscribing to a batch of ${numRequested} events for: ${topicName}`
    );
  }
  /**
   * Publishes a payload to a topic using the gRPC client.
   * @param {string} topicName name of the topic that we're subscribing to
   * @param {Object} payload
   * @param {string} [correlationKey] optional correlation key. If you don't provide one, we'll generate a random UUID for you.
   * @returns {Promise<PublishResult>} Promise holding a PublishResult object with replayId and correlationKey
   * @memberof PubSubApiClient.prototype
   */
  async publish(topicName, payload, correlationKey) {
    try {
      if (!this.#client) {
        throw new Error("Pub/Sub API client is not connected.");
      }
      const schema = await this.#getEventSchema(topicName);
      const id = correlationKey ? correlationKey : import_crypto2.default.randomUUID();
      const response = await new Promise((resolve, reject) => {
        this.#client.Publish(
          {
            topicName,
            events: [
              {
                id,
                // Correlation key
                schemaId: schema.id,
                payload: schema.type.toBuffer(payload)
              }
            ]
          },
          (err, response2) => {
            if (err) {
              reject(err);
            } else {
              resolve(response2);
            }
          }
        );
      });
      const result = response.results[0];
      result.replayId = decodeReplayId(result.replayId);
      return result;
    } catch (error) {
      throw new Error(`Failed to publish event for topic ${topicName}`, {
        cause: error
      });
    }
  }
  /**
   * Closes the gRPC connection. The client will no longer receive events for any topic.
   * @memberof PubSubApiClient.prototype
   */
  close() {
    this.#logger.info("closing gRPC stream");
    this.#client.close();
  }
  /**
   * Retrieves the event schema for a topic from the cache.
   * If it's not cached, fetches the shema with the gRPC client.
   * @param {string} topicName name of the topic that we're fetching
   * @returns {Promise<Schema>} Promise holding parsed event schema
   */
  async #getEventSchema(topicName) {
    let schema = this.#schemaChache.get(topicName);
    if (!schema) {
      try {
        schema = await this.#fetchEventSchemaWithClient(topicName);
        this.#schemaChache.set(topicName, schema);
      } catch (error) {
        throw new Error(
          `Failed to load schema for topic ${topicName}`,
          { cause: error }
        );
      }
    }
    return schema;
  }
  /**
   * Requests the event schema for a topic using the gRPC client
   * @param {string} topicName name of the topic that we're fetching
   * @returns {Promise<Schema>} Promise holding parsed event schema
   */
  async #fetchEventSchemaWithClient(topicName) {
    return new Promise((resolve, reject) => {
      this.#client.GetTopic({ topicName : '/data/ContactChangeEvent' }, (topicError, response) => {
        if (topicError) {
          reject(topicError);
        } else {
          const { schemaId } = response;
          this.#client.GetSchema({ schemaId }, (schemaError, res) => {
            if (schemaError) {
              reject(schemaError);
            } else {
<<<<<<< HEAD
              const schemaType = import_avro_js2.default.parse(res.schemaJson, {registry: {'long': longType}});
=======
              const schemaType = import_avro_js3.default.parse(res.schemaJson, {
                registry: { long: CustomLongAvroType }
              });
>>>>>>> 43bf1e86
              this.#logger.info(
                `Topic schema loaded: ${topicName}`
              );
              resolve({
                id: schemaId,
                type: schemaType
              });
            }
          });
        }
      });
    });
  }
};<|MERGE_RESOLUTION|>--- conflicted
+++ resolved
@@ -279,30 +279,8 @@
   }
 };
 
-<<<<<<< HEAD
-// src/eventParser.js
-var import_avro_js = __toESM(require("avro-js"), 1);
-
-
-// Long type support (by just implementing it as 32 bit, we know: information could get lost!)
-var longtypedef = {
-  fromBuffer: (buf) => buf.readInt32BE(0), // Read as a 32-bit integer
-  toBuffer: (n) => {
-    const buf = Buffer.alloc(4); // Create a 4-byte buffer for a 32-bit integer
-    buf.writeInt32BE(n, 0); // Write the integer to the buffer
-    return buf;
-  },
-  fromJSON: function(n) { return parseInt(n, 10); }, // Parse the string to an integer
-  toJSON: function(n) { return n; }, // Return the integer as is
-  isValid: (n) => typeof n == 'number', // Check for number type
-  compare: (n1, n2) => { return n1 === n2 ? 0 : (n1 < n2 ? -1 : 1); }
-};
-const longType = import_avro_js.types.LongType.using(longtypedef);
-
-=======
 // src/utils/eventParser.js
 var import_avro_js2 = __toESM(require("avro-js"), 1);
->>>>>>> 43bf1e86
 function parseEvent(schema, event) {
   const allFields = schema.type.getFields();
   const replayId = decodeReplayId(event.replayId);
@@ -966,13 +944,9 @@
             if (schemaError) {
               reject(schemaError);
             } else {
-<<<<<<< HEAD
-              const schemaType = import_avro_js2.default.parse(res.schemaJson, {registry: {'long': longType}});
-=======
               const schemaType = import_avro_js3.default.parse(res.schemaJson, {
                 registry: { long: CustomLongAvroType }
               });
->>>>>>> 43bf1e86
               this.#logger.info(
                 `Topic schema loaded: ${topicName}`
               );
