{
    "name": "salesforce-pubsub-api-client",
    "version": "2.2.1",
    "type": "module",
    "description": "A node client for the Salesforce Pub/Sub API",
    "author": "pozil",
    "license": "CC0-1.0",
    "homepage": "https://github.com/pozil/pub-sub-api-node-client",
    "main": "dist/client.js",
    "exports": {
        ".": {
            "require": "./dist/client.cjs",
            "import": "./dist/client.js"
        }
    },
    "scripts": {
        "build": "tsup && tsc",
        "prettier": "prettier --write '**/*.{css,html,js,json,md,yaml,yml}'",
        "lint": "eslint .",
        "prepare": "husky install",
        "precommit": "lint-staged",
        "prepublishOnly": "npm run build"
    },
    "dependencies": {
        "@grpc/grpc-js": "^1.8.4",
        "@grpc/proto-loader": "^0.7.4",
        "avro-js": "^1.11.1",
        "certifi": "^14.5.15",
        "dotenv": "^16.0.3",
        "jsforce": "^1.11.0",
        "undici": "^5.15.0"
    },
    "devDependencies": {
<<<<<<< HEAD
        "@chialab/esbuild-plugin-meta-url": "^0.17.2",
        "eslint": "^8.31.0",
        "husky": "^8.0.3",
        "lint-staged": "^13.1.0",
        "prettier": "^2.8.1",
        "tsup": "^6.5.0",
        "typescript": "^4.9.4"
=======
        "eslint": "^8.32.0",
        "husky": "^8.0.3",
        "lint-staged": "^13.1.0",
        "prettier": "^2.8.3"
>>>>>>> 42354309
    },
    "lint-staged": {
        "**/src/*.{css,html,js,json,md,yaml,yml}": [
            "prettier --write"
        ],
        "**/src/**/*.js": [
            "eslint"
        ]
    },
    "repository": {
        "type": "git",
        "url": "git+https://github.com/pozil/pub-sub-api-node-client"
    },
    "volta": {
        "node": "18.12.1",
        "npm": "8.19.2"
    },
    "keywords": [
        "salesforce",
        "pubsub",
        "api",
        "grpc"
    ],
    "files": [
        "dist/*",
        "pubsub_api.proto"
    ]
}<|MERGE_RESOLUTION|>--- conflicted
+++ resolved
@@ -31,7 +31,6 @@
         "undici": "^5.15.0"
     },
     "devDependencies": {
-<<<<<<< HEAD
         "@chialab/esbuild-plugin-meta-url": "^0.17.2",
         "eslint": "^8.31.0",
         "husky": "^8.0.3",
@@ -39,12 +38,6 @@
         "prettier": "^2.8.1",
         "tsup": "^6.5.0",
         "typescript": "^4.9.4"
-=======
-        "eslint": "^8.32.0",
-        "husky": "^8.0.3",
-        "lint-staged": "^13.1.0",
-        "prettier": "^2.8.3"
->>>>>>> 42354309
     },
     "lint-staged": {
         "**/src/*.{css,html,js,json,md,yaml,yml}": [
